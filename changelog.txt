--- conflicted
+++ resolved
@@ -1,12 +1,9 @@
 0.80
 * Queries on relationships can be case sensitive.
-<<<<<<< HEAD
 * Fixed bug when importing JSONObjects containing NULL values.
-=======
-* Fixed crash when trying to remove last element of a RealmList.
+* Fixed crash when trying to remove last element of a RealmList.s
 * Fixed bug crashing annotation processor when using "name" in model classes for RealmObject references
 * Fixed problem occurring when opening an encrypted Realm with two different instances of the same key.
->>>>>>> 41c47115
 
 0.79.1
  * copyToRealm() no longer crashes on cyclic data structures.
