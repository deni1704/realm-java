0.81
<<<<<<< HEAD
 * Fixed a bug making it impossible to open Realms created by Realm-Cocoa if a model had a primary key defined.
 * Trying to using Realm.copyToRealmOrUpdate() with an object with a null primary key now throws a proper exception.
=======
 * RealmChangedListener now also gets called on the same thread that did the commit.
 * Fixed bug where Realm.createOrUpdateWithJson() reset Date and Binary data to default values if not found in the JSON output.
 * Fixed a memory leak when using RealmBaseAdapter.
 * RealmBaseAdapter now allow RealmResults to be null (thanks @zaki50).

0.80.2
 * Trying to use Realm.copyToRealmOrUpdate() with an object with a null primary key now throws a proper exception.
>>>>>>> bf0fb9ef
 * RealmMigrationNeedException can now return the path to the Realm that needs to be migrated.
 * Fixed bug where creating a Realm instance with a hashcode collision no longer returned the wrong Realm instance.
 * Updated Realm Core to version 0.89.2
   - fixed bug causing a crash when opening an encrypted Realm file on ARM64 devices.

0.80.1
 * Realm.createOrUpdateWithJson() no longer resets fields to their default value if they are not found in the JSON input.
 * Realm.compactRealmFile() now uses Realm Core's compact() method which is more failure resilient.
 * Realm.copyToRealm() now correctly handles referenced child objects that are already in the Realm.
 * The ARM64 binary is now properly a part of the Eclipse distribution package.
 * A RealmMigrationExceptionNeeded is now properly thrown if @Index and @PrimaryKey are not set correctly during a migration.
 * Fixed bug causing Realms to be cached even though they failed to open correctly.
 * Added Realm.deleteRealmFile(File) method.
 * Fixed bug causing queries to fail if multiple Realms has different field ordering.
 * Fixed bug when using Realm.copyToRealm() with a primary key could crash if default value was already used in the Realm.
 * Updated Realm Core to version 0.89.0
   - improved performance for sorting RealmResults.
   - improved performance for refreshing a Realm after inserting or modifying strings or binary data.
   - fixed bug causing incorrect result when querying indexed fields.
   - fixed bug causing corruption of string index when deleting an object where there are duplicate values for the indexed field.
   - fixed bug causing a crash after compacting the Realm file.
 * Added RealmQuery.isNull() and RealmQuery.isNotNull() for querying relationships.
 * Fixed a potential NPE in the RealmList constructor.

0.80
* Queries on relationships can be case sensitive.
* Fixed bug when importing JSONObjects containing NULL values.
* Fixed crash when trying to remove last element of a RealmList.
* Fixed bug crashing annotation processor when using "name" in model classes for RealmObject references
* Fixed problem occurring when opening an encrypted Realm with two different instances of the same key.
* Version checker no longer reports that updates are available when latest version is used.
* Added support for static fields in RealmObjects.
* Realm.writeEncryptedCopyTo() has been reenabled.

0.79.1
 * copyToRealm() no longer crashes on cyclic data structures.
 * Fixed potential crash when using copyToRealmOrUpdate with an object graph containing a mix of elements with and without primary keys.

0.79
 * Added support for ARM64.
 * Added RealmQuery.not() to negate a query condition.
 * Made the native libraries much smaller. Arm went from 1.8MB to 800KB.
 * Better error reporting when trying to create or open a Realm file fails.
 * Improved error reporting in case of missing accessors in model classes.
 * Re-enabled RealmResults.remove(index) and RealmResults.removeLast().
 * Primary keys are now supported through the @PrimaryKey annotation.
 * Added copyToRealmOrUpdate() and createOrUpdateFromJson() methods, that works for models with primary keys.
 * Fixed error when instantiating a Realm with the wrong key.
 * Throw an exception if deleteRealmFile() is called when there is an open instance of the Realm.
 * Made migrations and compression methods synchronised.
 * Removed methods deprecated in 0.76. Now Realm.allObjectsSorted() and RealmQuery.findAllSorted() need to be used instead.
 * Reimplemented Realm.allObjectSorted() for better performance.

0.78
 * Added proper support for encryption. Encryption support is now included by default. Keys are now 64 bytes long.
 * Added support to write an encrypted copy of a Realm.
 * Realm no longer incorrectly warns that an instance has been closed too many times.
 * Realm now shows a log warning if an instance is being finalized without being closed.
 * Fixed bug causing Realms to be cached during a RealmMigration resulting in invalid realms being returned from Realm.getInstance().
 * Updated core to 0.88.

0.77
 * Added Realm.allObjectsSorted() and RealmQuery.findAllSorted() and extending RealmResults.sort() for multi-field sorting.
 * RealmResults.sort() now has better error reporting.
 * Added more logging capabilities at the JNI level.
 * Added proper encryption support. NOTE: The key has been increased from 32 bytes to 64 bytes (see example).
 * Fixed bug when doing queries on the elements of a RealmList, ie. like Realm.where(Foo.class).getBars().where().equalTo("name").
 * Throw NoSuchMethodError when RealmResults.indexOf() is called, since it's not implemented yet.
 * Added support for standalone objects and custom constructors.
 * Added more precise imports in proxy classes to avoid ambiguous references.
 * Improved handling of empty model classes in the annotation processor
 * Added support for executing a transaction with a closure using Realm.executeTransaction().
 * Fixed bug causing refresh() to be called on background threads with closed Realms.
 * Fixed bug where calling Realm.close() too many times could result in Realm not getting closed at all. This now triggers a log warning.
 * Added RealmObject.isValid() to test if an object is still accessible.
 * Removed deprecated static constructors.
 * Introduced new static constructors based on File instead of Context, allowing to save Realm files in custom locations.
 * RealmList.remove() now properly returns the removed object.
 * Calling realm.close() no longer prevent updates to other open realm instances on the same thread.

0.76.0
 * RealmObjects can now be imported using JSON.
 * Gradle wrapper updated to support Android Studio 1.0.
 * Bug fixed in RealmObject.equals() so it now correctly compares two objects from the same Realm.
 * Realm class is now marked as final.
 * Replaced concurrency example with a better thread example.
 * Allow to add/remove RealmChangeListeners in RealmChangeListeners.
 * Upgrading to core 0.87.0 (encryption support, API changes).
 * Bug fixed in Realm crashing for receiving notifications after close().
 * Close the Realm instance after migrations.
 * Added a check to deny the writing of objects outside of a transaction.

0.75.1 (03 December 2014)
  * Changing sort to be an in-place method.
  * Renaming SORT_ORDER_DECENDING to SORT_ORDER_DESCENDING.
  * Adding sorting functionality to allObjects() and findAll().
  * Bug fixed: when querying a date column with equalTo(), it would act as lessThan()

0.75.0 (28 Nov 2014)
  * Realm now implements Closeable, allowing better cleanup of native resources
  * Adding writeCopyTo() and compactRealmFile() to write and compact a Realm to a new file.
  * RealmObject.toString(), equals() and hashCode() now support models with cyclic references.
  * RealmResults.iterator() and listIterator() now correctly iterates the results when using remove().
  * Bug fixed in Exception text when field names was not matching the database
  * Bug fixed so Realm no longer throws an Exception when removing the last object
  * Bug fixed in RealmResults which prevented sub-querying
  * The Date type does not support millisecond resolution, and dates before 1900-12-13
    and dates after 2038-01-19 are not supported on 32 bit systems
  * Fixed bug so Realm no longer throws an Exception when removing the last object
  * Bug fixed in RealmResults which prevented subquerying



0.74.0 (19 Nov 2014)
  * Added support for more field/accessors naming conventions
  * Allow static methods in model classes
  * An exception will now be thrown if you try to move Realm, RealmResults or RealmObject between threads.
  * Fixed a bug in the calculation of the maximum of date field in a RealmResults
  * Adding case sensitive versions of string comparison operators equalTo and notEqualTo
  * Adding where() to RealmList to initiate queries
  * Updated core to 0.86.0, fixing a bug in cancelling an empty transaction, and major query speedups with floats/doubles
  * Consistent handling of UTF-8 strings
  * removeFromRealm() now calls moveLastOver() which is faster and more reliable when deleting multiple objects
  * Added verification of fields names in queries with links.
  * Added exception for queries with invalid field name

0.73.1 (05 Nov 2014)
  * Fixed a bug that would send infinite notifications in some instances

0.73.0 (04 Nov 2014)
  * Fixed a bug not allowing queries with more than 1024 conditions
  * Rewritten the notification system. The API did not change but it's now much more reliable
  * Added support for switching auto-refresh on and off (Realm.setAutoRefresh)
  * Added RealmBaseAdapter and an example using it
  * Added deleteFromRealm() method to RealmObject

0.72.0 (27 Oct 2014)
  * Extended sorting support to more types: boolean, byte, short, int, long, float, double, Date, and String
    fields are now supported
  * Better support for Java 7 and 8 in the annotations processor
  * Better support for the Eclipse annotations processor
  * Added Eclipse support to the distribution folder
  * Added Realm.cancelTransaction() to cancel/abort/rollback a write transaction
  * Faster implementation of RealmQuery.findFirst()
  * Upgraded core to 0.85.1 (deep copying of strings in queries; preparation for link queries)
  * Added support for link queries in the form realm.where(Owner.class).equalTo("cat.age", 12).findAll()

0.71.0 (07 Oct 2014)
  * Simplified the release artifact to a single Jar file
  * Added support for Eclipse
  * Added support for deploying to Maven
  * Throw exception if nested write transactions are used (it's not allowed)
  * Javadoc updated
  * Fixed bug in RealmResults: https://github.com/realm/realm-java/issues/453
  * New annotation @Index to add search index to a field (currently only supporting String fields)
  * Made the annotations processor more verbose and strict
  * Adding RealmQuery.count() method
  * Added a new example about concurrency
  * Upgrading to core 0.84.0

0.70.1 (30 Sep 2014)
  * Enable unit testing for the realm project
  * Fixed handling of camel-cased field names

0.70.0 (29 Sep 2014)
  * This is the first public beta release<|MERGE_RESOLUTION|>--- conflicted
+++ resolved
@@ -1,8 +1,7 @@
 0.81
-<<<<<<< HEAD
+ * Trying to using Realm.copyToRealmOrUpdate() with an object with a null primary key now throws a proper exception.
  * Fixed a bug making it impossible to open Realms created by Realm-Cocoa if a model had a primary key defined.
  * Trying to using Realm.copyToRealmOrUpdate() with an object with a null primary key now throws a proper exception.
-=======
  * RealmChangedListener now also gets called on the same thread that did the commit.
  * Fixed bug where Realm.createOrUpdateWithJson() reset Date and Binary data to default values if not found in the JSON output.
  * Fixed a memory leak when using RealmBaseAdapter.
@@ -10,7 +9,6 @@
 
 0.80.2
  * Trying to use Realm.copyToRealmOrUpdate() with an object with a null primary key now throws a proper exception.
->>>>>>> bf0fb9ef
  * RealmMigrationNeedException can now return the path to the Realm that needs to be migrated.
  * Fixed bug where creating a Realm instance with a hashcode collision no longer returned the wrong Realm instance.
  * Updated Realm Core to version 0.89.2
