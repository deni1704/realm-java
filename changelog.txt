<<<<<<< HEAD
0.74.0 (?)
  * Added support for @PrimaryKey annotation in model classes.
=======
0.74.0 (??)
  * Added support for more field/accessors naming conventions
  * Allow static methods in model classes
  * An exception will now be thrown if you try to move Realm, RealmResults or RealmObject between threads. 
  * Fixed a bug in the calculation of the maximum of date field in a RealmResults
  * Adding case sensitive versions of string comparison operators equalTo and notEqualTo
  * Adding new method distinct() to Realm
>>>>>>> df801a5d

0.73.1 (05 Nov 2014)
  * Fixed a bug that would send infinite notifications in some instances

0.73.0 (04 Nov 2014)
  * Fixed a bug not allowing queries with more than 1024 conditions
  * Rewritten the notification system. The API did not change but it's now much more reliable
  * Added support for switching auto-refresh on and off (Realm.setAutoRefresh)
  * Added RealmBaseAdapter and an example using it
  * Added deleteFromRealm() method to RealmObject

0.72.0 (27 Oct 2014)
  * Extended sorting support to more types: boolean, byte, short, int, long, float, double, Date, and String
    fields are now supported
  * Better support for Java 7 and 8 in the annotations processor
  * Better support for the Eclipse annotations processor
  * Added Eclipse support to the distribution folder
  * Added Realm.cancelTransaction() to cancel/abort/rollback a write transaction
  * Faster implementation of RealmQuery.findFirst()
  * Upgraded core to 0.85.1 (deep copying of strings in queries; preparation for link queries)
  * Added support for link queries in the form realm.where(Owner.class).equalTo("cat.age", 12).findAll()

0.71.0 (07 Oct 2014)
  * Simplified the release artifact to a single Jar file
  * Added support for Eclipse
  * Added support for deploying to Maven
  * Throw exception if nested write transactions are used (it's not allowed)
  * Javadoc updated
  * Fixed bug in RealmResults: https://github.com/realm/realm-java/issues/453
  * New annotation @Index to add search index to a field (currently only supporting String fields)
  * Made the annotations processor more verbose and strict
  * Adding RealmQuery.count() method
  * Added a new example about concurrency
  * Upgrading to core 0.84.0

0.70.1 (30 Sep 2014)
  * Enable unit testing for the realm project
  * Fixed handling of camel-cased field names

0.70.0 (29 Sep 2014)
  * This is the first public beta release<|MERGE_RESOLUTION|>--- conflicted
+++ resolved
@@ -1,15 +1,11 @@
-<<<<<<< HEAD
-0.74.0 (?)
+0.74.0 (??)
   * Added support for @PrimaryKey annotation in model classes.
-=======
-0.74.0 (??)
   * Added support for more field/accessors naming conventions
   * Allow static methods in model classes
   * An exception will now be thrown if you try to move Realm, RealmResults or RealmObject between threads. 
   * Fixed a bug in the calculation of the maximum of date field in a RealmResults
   * Adding case sensitive versions of string comparison operators equalTo and notEqualTo
   * Adding new method distinct() to Realm
->>>>>>> df801a5d
 
 0.73.1 (05 Nov 2014)
   * Fixed a bug that would send infinite notifications in some instances
