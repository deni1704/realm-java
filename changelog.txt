--- conflicted
+++ resolved
@@ -1,14 +1,12 @@
-<<<<<<< HEAD
-0.70.2 ()
-  * Adding RealmQuery.count method
+0.70.3 ()
   * Upgrading to core 0.84.0
-=======
+
 0.70.2 (03 Oct 2014)
   * Adding RealmQuery.count() method
   * Added a new example about concurrency
   * Simplified the release artifact to a single Jar file
   * Added support for Eclipse
->>>>>>> ddae12c9
+
 
 0.70.1 (30 Sep 2014)
   * Enable unit testing for the realm project
