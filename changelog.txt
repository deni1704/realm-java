--- conflicted
+++ resolved
@@ -4,11 +4,7 @@
   * An exception will now be thrown if you try to move Realm, RealmResults or RealmObject between threads.
   * Fixed a bug in the calculation of the maximum of date field in a RealmResults
   * Adding case sensitive versions of string comparison operators equalTo and notEqualTo
-<<<<<<< HEAD
-=======
-  * Adding new method distinct() to Realm
   * Updated core to 0.86.0, fixing a bug in cancelling an empty transaction, and major query speedups with floats/doubles
->>>>>>> b7eb4ebb
 
 0.73.1 (05 Nov 2014)
   * Fixed a bug that would send infinite notifications in some instances
