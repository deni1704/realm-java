package io.realm;

import io.realm.Realm;
import io.realm.RealmList;
import io.realm.RealmObject;
import io.realm.internal.ColumnType;
import io.realm.internal.ImplicitTransaction;
import io.realm.internal.LinkView;
import io.realm.internal.Row;
import io.realm.internal.Table;
import java.util.*;
import some.test.*;

public class SimpleRealmProxy extends Simple {

    @Override
    public String getName() {
        realm.assertThread();
        return (java.lang.String) row.getString(Realm.columnIndices.get("Simple").get("name"));
    }

    @Override
    public void setName(String value) {
        realm.assertThread();
        row.setString(Realm.columnIndices.get("Simple").get("name"), (String) value);
    }

    @Override
    public int getAge() {
        realm.assertThread();
        return (int) row.getLong(Realm.columnIndices.get("Simple").get("age"));
    }

    @Override
    public void setAge(int value) {
        realm.assertThread();
        row.setLong(Realm.columnIndices.get("Simple").get("age"), (long) value);
    }

    public static Table initTable(ImplicitTransaction transaction) {
        if (!transaction.hasTable("class_Simple")) {
            Table table = transaction.getTable("class_Simple");
            table.addColumn(ColumnType.STRING, "name");
            table.addColumn(ColumnType.INTEGER, "age");
            return table;
        }
        return transaction.getTable("class_Simple");
    }

    public static void validateTable(ImplicitTransaction transaction) {
        if (transaction.hasTable("class_Simple")) {
            Table table = transaction.getTable("class_Simple");
            if (table.getColumnCount() != 2) {
                throw new IllegalStateException("Column count does not match");
            }
            Map<String, ColumnType> columnTypes = new HashMap<String, ColumnType>();
            for (long i = 0; i < 2; i++) {
                columnTypes.put(table.getColumnName(i), table.getColumnType(i));
            }
            if (!columnTypes.containsKey("name")) {
                throw new IllegalStateException("Missing column 'name'");
            }
            if (columnTypes.get("name") != ColumnType.STRING) {
                throw new IllegalStateException("Invalid type 'String' for column 'name'");
            }
            if (!columnTypes.containsKey("age")) {
                throw new IllegalStateException("Missing column 'age'");
            }
            if (columnTypes.get("age") != ColumnType.INTEGER) {
                throw new IllegalStateException("Invalid type 'int' for column 'age'");
            }
        }
    }

    public static List<String> getFieldNames() {
        return Arrays.asList("name", "age");
    }

    @Override
    public String toString() {
        StringBuilder stringBuilder = new StringBuilder("Simple = [");
        stringBuilder.append("{name:");
        stringBuilder.append(getName());
        stringBuilder.append("}");
        stringBuilder.append(",");
        stringBuilder.append("{age:");
        stringBuilder.append(getAge());
<<<<<<< HEAD
        stringBuilder.append("}");
        stringBuilder.append(",");
        stringBuilder.append("{object_id:");
        stringBuilder.append(getObject_id());
        stringBuilder.append("}");
=======
        stringBuilder.append("} ");
>>>>>>> f6a0472b
        stringBuilder.append("]");
        return stringBuilder.toString();
    }

    @Override
    public int hashCode() {
        String realmName = realm.getPath();
        String tableName = row.getTable().getName();
        long rowIndex = row.getIndex();

        int result = 17;
<<<<<<< HEAD
        result = 31 * result + ((realmName != null) ? realmName.hashCode() : 0);
        result = 31 * result + ((tableName != null) ? tableName.hashCode() : 0);
        result = 31 * result + (int) (rowIndex ^ (rowIndex >>> 32));
=======
        String aString_0 = getName();
        result = 31 * result + (aString_0 != null ? aString_0.hashCode() : 0);
        result = 31 * result + getAge();
>>>>>>> f6a0472b
        return result;
    }

    @Override
    public boolean equals(Object o) {
        if (this == o) return true;
        if (o == null || getClass() != o.getClass()) return false;
        SimpleRealmProxy aSimple = (SimpleRealmProxy)o;
<<<<<<< HEAD

        String path = realm.getPath();
        String otherPath = aSimple.realm.getPath();
        if (path != null ? !path.equals(otherPath) : otherPath != null) return false;;

        String tableName = row.getTable().getName();
        String otherTableName = aSimple.row.getTable().getName();
        if (tableName != null ? !tableName.equals(otherTableName) : otherTableName != null) return false;

=======
        if (getName() != null ? !getName().equals(aSimple.getName()) : aSimple.getName() != null) return false;
        if (getAge() != aSimple.getAge()) return false;
>>>>>>> f6a0472b
        return true;
    }
}<|MERGE_RESOLUTION|>--- conflicted
+++ resolved
@@ -85,15 +85,11 @@
         stringBuilder.append(",");
         stringBuilder.append("{age:");
         stringBuilder.append(getAge());
-<<<<<<< HEAD
         stringBuilder.append("}");
         stringBuilder.append(",");
         stringBuilder.append("{object_id:");
         stringBuilder.append(getObject_id());
         stringBuilder.append("}");
-=======
-        stringBuilder.append("} ");
->>>>>>> f6a0472b
         stringBuilder.append("]");
         return stringBuilder.toString();
     }
@@ -105,15 +101,9 @@
         long rowIndex = row.getIndex();
 
         int result = 17;
-<<<<<<< HEAD
         result = 31 * result + ((realmName != null) ? realmName.hashCode() : 0);
         result = 31 * result + ((tableName != null) ? tableName.hashCode() : 0);
         result = 31 * result + (int) (rowIndex ^ (rowIndex >>> 32));
-=======
-        String aString_0 = getName();
-        result = 31 * result + (aString_0 != null ? aString_0.hashCode() : 0);
-        result = 31 * result + getAge();
->>>>>>> f6a0472b
         return result;
     }
 
@@ -122,7 +112,6 @@
         if (this == o) return true;
         if (o == null || getClass() != o.getClass()) return false;
         SimpleRealmProxy aSimple = (SimpleRealmProxy)o;
-<<<<<<< HEAD
 
         String path = realm.getPath();
         String otherPath = aSimple.realm.getPath();
@@ -132,10 +121,6 @@
         String otherTableName = aSimple.row.getTable().getName();
         if (tableName != null ? !tableName.equals(otherTableName) : otherTableName != null) return false;
 
-=======
-        if (getName() != null ? !getName().equals(aSimple.getName()) : aSimple.getName() != null) return false;
-        if (getAge() != aSimple.getAge()) return false;
->>>>>>> f6a0472b
         return true;
     }
 }