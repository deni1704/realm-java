/*
 * Copyright 2014 Realm Inc.
 *
 * Licensed under the Apache License, Version 2.0 (the "License");
 * you may not use this file except in compliance with the License.
 * You may obtain a copy of the License at
 *
 * http://www.apache.org/licenses/LICENSE-2.0
 *
 * Unless required by applicable law or agreed to in writing, software
 * distributed under the License is distributed on an "AS IS" BASIS,
 * WITHOUT WARRANTIES OR CONDITIONS OF ANY KIND, either express or implied.
 * See the License for the specific language governing permissions and
 * limitations under the License.
 */

// define if you wish to log all JNI calls
#undef REALM_SHARED_GROUP_LOG_CALLS 


#include <iostream>

#include <jni.h>

#if defined(ANDROID) && defined(REALM_SHARED_GROUP_LOG_CALLS)
#include <android/log.h>

const char *log_tag = "REALM";

#define LOG_ENTER() \
    __android_log_print(ANDROID_LOG_DEBUG, log_tag, " --> %s", __FUNCTION__);
#define LOG_JAVA_STRING(__env, __var) \
    __android_log_print(ANDROID_LOG_DEBUG, log_tag, "%s(%d): size=%d", __FILE__, __LINE__, __env->GetStringLength(__var));
#define LOG_JAVA_NUMBER(__fmt, __var) \
    __android_log_print(ANDROID_LOG_DEBUG, log_tag, "%s(%d): " #__fmt, __FILE__, __LINE__, __var);
#else
#define LOG_ENTER()
#define LOG_JAVA_STRING(__env, __var)
#define LOG_JAVA_NUMBER(__fmt, __var)
#endif

#include <tightdb/group_shared.hpp>
#include <tightdb/replication.hpp>
#include <tightdb/commit_log.hpp>

#include "util.hpp"
#include "io_realm_internal_SharedGroup.h"

using namespace std;
using namespace tightdb;

#define SG(ptr) reinterpret_cast<SharedGroup*>(ptr)

JNIEXPORT jlong JNICALL Java_io_realm_internal_SharedGroup_createNative(
    JNIEnv* env, jobject, jstring jfile_name, jint durability, jboolean no_create, jboolean enable_replication, jbyteArray keyArray)
{
    LOG_ENTER()
    LOG_JAVA_STRING(env, jfile_name)
    LOG_JAVA_NUMBER("%d", durability)
    StringData file_name;

    SharedGroup* db = 0;
    try {
        JStringAccessor file_name_tmp(env, jfile_name); // throws
        file_name = StringData(file_name_tmp);

        if (enable_replication) {
#ifdef TIGHTDB_ENABLE_REPLICATION
            ThrowException(env, UnsupportedOperation,
                           "Replication is not currently supported by the Java language binding.");
//            db = new SharedGroup(SharedGroup::replication_tag(), *file_name_ptr ? file_name_ptr : 0);
#else
            ThrowException(env, UnsupportedOperation,
                           "Replication was disabled in the native library at compile time.");
#endif
        }
        else {
            SharedGroup::DurabilityLevel level;
            if (durability == 0)
                level = SharedGroup::durability_Full;
            else if (durability == 1)
                level = SharedGroup::durability_MemOnly;
            else if (durability == 2)
#ifdef _WIN32
                level = SharedGroup::durability_Full;   // For Windows, use Full instead of Async
#else
                level = SharedGroup::durability_Async;
#endif
            else {
                ThrowException(env, UnsupportedOperation, "Unsupported durability.");
                return 0;
            }

            KeyBuffer key(env, keyArray);
#ifdef TIGHTDB_ENABLE_ENCRYPTION
            db = new SharedGroup(file_name, no_create!=0, level, key.data());
#else
            db = new SharedGroup(file_name, no_create!=0, level);
#endif
        }
        return reinterpret_cast<jlong>(db);
    }
    CATCH_FILE(file_name)
    CATCH_STD()
    return 0;
}

JNIEXPORT jlong JNICALL Java_io_realm_internal_SharedGroup_createNativeWithImplicitTransactions
  (JNIEnv* env, jobject, jlong native_replication_ptr, jbyteArray keyArray)
{
    LOG_ENTER()
    try {
        KeyBuffer key(env, keyArray);
#ifdef TIGHTDB_ENABLE_ENCRYPTION
        SharedGroup* db = new SharedGroup(*reinterpret_cast<tightdb::Replication*>(native_replication_ptr), key.data());
#else
        SharedGroup* db = new SharedGroup(*reinterpret_cast<tightdb::Replication*>(native_replication_ptr));
#endif

        return reinterpret_cast<jlong>(db);
    }
    CATCH_STD()
    return 0;
}

JNIEXPORT jlong JNICALL Java_io_realm_internal_SharedGroup_nativeCreateReplication
  (JNIEnv* env, jobject, jstring jfile_name)
{
    LOG_ENTER()
    StringData file_name;
    try {     
        JStringAccessor file_name_tmp(env, jfile_name); // throws
        file_name = StringData(file_name_tmp);
        Replication* repl = makeWriteLogCollector(file_name);
        return reinterpret_cast<jlong>(repl);
    }
    CATCH_STD()
    return 0;
}

<<<<<<< HEAD
JNIEXPORT jlong JNICALL Java_io_realm_internal_SharedGroup_nativeCreateTransactLogRegistry
  (JNIEnv* env, jobject, jstring jfile_name)
{
    LOG_ENTER()
    LOG_JAVA_STRING(env, jfile_name)

    StringData file_name;
    try {
        JStringAccessor file_name_tmp(env, jfile_name); // throws
        file_name = StringData(file_name_tmp);

        LangBindHelper::TransactLogRegistry* wlr = getWriteLogs(file_name);
        return reinterpret_cast<jlong>(wlr);
    }
    CATCH_STD()
    return 0;
}

=======
>>>>>>> 44f4092b
JNIEXPORT jlong JNICALL Java_io_realm_internal_SharedGroup_nativeBeginImplicit
  (JNIEnv* env, jobject, jlong native_ptr)
{
    LOG_ENTER()
    try {
        Group& group = const_cast<Group&>(SG(native_ptr)->begin_read());
        return reinterpret_cast<jlong>(&group);
    }
    CATCH_STD()
    return 0;
}

JNIEXPORT void JNICALL Java_io_realm_internal_SharedGroup_nativeAdvanceRead
(JNIEnv *env, jobject, jlong native_ptr)
{
    LOG_ENTER()
    try {
        LangBindHelper::advance_read( *SG(native_ptr) );
    }
    CATCH_STD()
}

JNIEXPORT void JNICALL Java_io_realm_internal_SharedGroup_nativePromoteToWrite
  (JNIEnv *env, jobject, jlong native_ptr)
{
    LOG_ENTER()
    try {
        LangBindHelper::promote_to_write( *SG(native_ptr) );
    }
    CATCH_STD()
}

JNIEXPORT void JNICALL Java_io_realm_internal_SharedGroup_nativeCommitAndContinueAsRead
  (JNIEnv *env, jobject, jlong native_ptr)
{
    LOG_ENTER()
    try {
        LangBindHelper::commit_and_continue_as_read( *SG(native_ptr) );
    }
    CATCH_STD()
}

<<<<<<< HEAD
JNIEXPORT void JNICALL Java_io_realm_internal_SharedGroup_nativeCloseTransactRegistryLog
  (JNIEnv *, jobject, jlong native_tansact_log_registry_ptr)
{
    LOG_ENTER()
    delete reinterpret_cast<LangBindHelper::TransactLogRegistry*>(native_tansact_log_registry_ptr);
}

=======
>>>>>>> 44f4092b
JNIEXPORT void JNICALL Java_io_realm_internal_SharedGroup_nativeCloseReplication
  (JNIEnv *, jobject, jlong native_replication_ptr)
{
    LOG_ENTER()
    delete reinterpret_cast<Replication*>(native_replication_ptr);
}

JNIEXPORT void JNICALL Java_io_realm_internal_SharedGroup_nativeClose(
    JNIEnv*, jclass, jlong native_ptr)
{
    LOG_ENTER()
    delete SG(native_ptr);
}

JNIEXPORT void JNICALL Java_io_realm_internal_SharedGroup_nativeReserve(
   JNIEnv *env, jobject, jlong native_ptr, jlong bytes)
{
    LOG_ENTER()
    if (bytes <= 0) {
        ThrowException(env, UnsupportedOperation, "number of bytes must be > 0.");
        return;
    }

    try {
         SG(native_ptr)->reserve(S(bytes));
    }
    CATCH_STD()
}

JNIEXPORT jlong JNICALL Java_io_realm_internal_SharedGroup_nativeBeginRead(
    JNIEnv* env, jobject, jlong native_ptr)
{
    LOG_ENTER()
    try {
        const Group& group = SG(native_ptr)->begin_read();
        return reinterpret_cast<jlong>(&group);
    }
    CATCH_STD()
    return 0;
}

JNIEXPORT void JNICALL Java_io_realm_internal_SharedGroup_nativeEndRead(
    JNIEnv *, jobject, jlong native_ptr)
{
    LOG_ENTER()
    SG(native_ptr)->end_read();     // noexcept
}

JNIEXPORT jlong JNICALL Java_io_realm_internal_SharedGroup_nativeBeginWrite(
    JNIEnv* env, jobject, jlong native_ptr)
{
    LOG_ENTER()
    try {
        Group& group = SG(native_ptr)->begin_write();
        return reinterpret_cast<jlong>(&group);
    }
    CATCH_STD()
    return 0;
}

JNIEXPORT void JNICALL Java_io_realm_internal_SharedGroup_nativeCommit(
    JNIEnv*, jobject, jlong native_ptr)
{
    LOG_ENTER()
    SG(native_ptr)->commit();   // noexcept
}

JNIEXPORT void JNICALL Java_io_realm_internal_SharedGroup_nativeRollback(
    JNIEnv*, jobject, jlong native_ptr)
{
    LOG_ENTER()
    SG(native_ptr)->rollback();   // noexcept
}

JNIEXPORT void JNICALL Java_io_realm_internal_SharedGroup_nativeRollbackAndContinueAsRead(
    JNIEnv *, jobject, jlong native_ptr)
{
    LOG_ENTER()
    LangBindHelper::rollback_and_continue_as_read(*SG(native_ptr));
}


JNIEXPORT jboolean JNICALL Java_io_realm_internal_SharedGroup_nativeHasChanged
  (JNIEnv *, jobject, jlong native_ptr)
{
    LOG_ENTER()
    return SG(native_ptr)->has_changed();   // noexcept
}

JNIEXPORT jstring JNICALL Java_io_realm_internal_SharedGroup_nativeGetDefaultReplicationDatabaseFileName(
    JNIEnv* env, jclass)
{
    LOG_ENTER()
#ifdef TIGHTDB_ENABLE_REPLICATION
    ThrowException(env, UnsupportedOperation,
                   "Replication is not currently supported by the Java language binding.");
    return 0;
//    return to_jstring(env, Replication::get_path_to_database_file());
#else
    ThrowException(env, UnsupportedOperation,
                   "Replication was disable in the native library at compile time");
    return 0;
#endif
}<|MERGE_RESOLUTION|>--- conflicted
+++ resolved
@@ -138,27 +138,6 @@
     return 0;
 }
 
-<<<<<<< HEAD
-JNIEXPORT jlong JNICALL Java_io_realm_internal_SharedGroup_nativeCreateTransactLogRegistry
-  (JNIEnv* env, jobject, jstring jfile_name)
-{
-    LOG_ENTER()
-    LOG_JAVA_STRING(env, jfile_name)
-
-    StringData file_name;
-    try {
-        JStringAccessor file_name_tmp(env, jfile_name); // throws
-        file_name = StringData(file_name_tmp);
-
-        LangBindHelper::TransactLogRegistry* wlr = getWriteLogs(file_name);
-        return reinterpret_cast<jlong>(wlr);
-    }
-    CATCH_STD()
-    return 0;
-}
-
-=======
->>>>>>> 44f4092b
 JNIEXPORT jlong JNICALL Java_io_realm_internal_SharedGroup_nativeBeginImplicit
   (JNIEnv* env, jobject, jlong native_ptr)
 {
@@ -201,16 +180,6 @@
     CATCH_STD()
 }
 
-<<<<<<< HEAD
-JNIEXPORT void JNICALL Java_io_realm_internal_SharedGroup_nativeCloseTransactRegistryLog
-  (JNIEnv *, jobject, jlong native_tansact_log_registry_ptr)
-{
-    LOG_ENTER()
-    delete reinterpret_cast<LangBindHelper::TransactLogRegistry*>(native_tansact_log_registry_ptr);
-}
-
-=======
->>>>>>> 44f4092b
 JNIEXPORT void JNICALL Java_io_realm_internal_SharedGroup_nativeCloseReplication
   (JNIEnv *, jobject, jlong native_replication_ptr)
 {
