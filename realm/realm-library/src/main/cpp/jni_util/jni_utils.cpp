/*
 * Copyright 2017 Realm Inc.
 *
 * Licensed under the Apache License, Version 2.0 (the "License");
 * you may not use this file except in compliance with the License.
 * You may obtain a copy of the License at
 *
 * http://www.apache.org/licenses/LICENSE-2.0
 *
 * Unless required by applicable law or agreed to in writing, software
 * distributed under the License is distributed on an "AS IS" BASIS,
 * WITHOUT WARRANTIES OR CONDITIONS OF ANY KIND, either express or implied.
 * See the License for the specific language governing permissions and
 * limitations under the License.
 */

#include "jni_utils.hpp"

#include <realm/util/assert.hpp>

#include <memory>

using namespace realm::jni_util;

static std::unique_ptr<JniUtils> s_instance;

void JniUtils::initialize(JavaVM* vm, jint vm_version) noexcept
{
    REALM_ASSERT_DEBUG(!s_instance);

    s_instance = std::unique_ptr<JniUtils>(new JniUtils(vm, vm_version));
}

JNIEnv* JniUtils::get_env(bool attach_if_needed)
{
    REALM_ASSERT_DEBUG(s_instance);

    JNIEnv* env;
    if (s_instance->m_vm->GetEnv(reinterpret_cast<void**>(&env), s_instance->m_vm_version) != JNI_OK) {
        if (attach_if_needed) {
            jint ret = s_instance->m_vm->AttachCurrentThread(&env, nullptr);
            REALM_ASSERT_RELEASE(ret == JNI_OK);
        }
        else {
            REALM_ASSERT_RELEASE(false);
        }
    }

    return env;
<<<<<<< HEAD
=======
}

void JniUtils::detach_current_thread()  {
    s_instance->m_vm->DetachCurrentThread();
>>>>>>> a137a819
}<|MERGE_RESOLUTION|>--- conflicted
+++ resolved
@@ -47,11 +47,9 @@
     }
 
     return env;
-<<<<<<< HEAD
-=======
 }
 
-void JniUtils::detach_current_thread()  {
+void JniUtils::detach_current_thread()
+{
     s_instance->m_vm->DetachCurrentThread();
->>>>>>> a137a819
 }