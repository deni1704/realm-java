--- conflicted
+++ resolved
@@ -43,34 +43,7 @@
         listener = new RealmChangeListener<PendingRow>() {
             @Override
             public void onChange(PendingRow pendingRow) {
-<<<<<<< HEAD
                 notifyFrontEnd();
-=======
-                if (frontEndRef == null) {
-                    throw new IllegalStateException(PROXY_NOT_SET_MESSAGE);
-                }
-                FrontEnd frontEnd = frontEndRef.get();
-                if (frontEnd == null) {
-                    // The front end is GCed.
-                    clearPendingCollection();
-                    return;
-                }
-
-                if (pendingCollection.isValid()) {
-                    // PendingRow will always get the first Row of the query since we only support findFirst.
-                    UncheckedRow uncheckedRow = pendingCollection.firstUncheckedRow();
-                    // If no rows returned by the query, notify the frontend with an invalid row.
-                    if (uncheckedRow != null) {
-                        Row row = returnCheckedRow ? CheckedRow.getFromRow(uncheckedRow) : uncheckedRow;
-                        // Ask the front end to reset the row and stop async query.
-                        frontEnd.onQueryFinished(row);
-                    } else {
-                        frontEnd.onQueryFinished(InvalidRow.INSTANCE);
-                    }
-                }
-
-                clearPendingCollection();
->>>>>>> 0f5e7357
             }
         };
         pendingCollection.addListener(this, listener);
@@ -249,17 +222,17 @@
         if (pendingCollection.isValid()) {
             // PendingRow will always get the first Row of the query since we only support findFirst.
             UncheckedRow uncheckedRow = pendingCollection.firstUncheckedRow();
-            // If no rows returned by the query, just wait for the query updates until it returns a valid row.
+            // If no rows returned by the query, notify the frontend with an invalid row.
             if (uncheckedRow != null) {
                 Row row = returnCheckedRow ? CheckedRow.getFromRow(uncheckedRow) : uncheckedRow;
                 // Ask the front end to reset the row and stop async query.
                 frontEnd.onQueryFinished(row);
-                clearPendingCollection();
+            } else {
+                frontEnd.onQueryFinished(InvalidRow.INSTANCE);
             }
-        } else {
-            // The Realm is closed. Do nothing then.
-            clearPendingCollection();
-        }
+        }
+
+        clearPendingCollection();
     }
 
     public void executeQuery() {
