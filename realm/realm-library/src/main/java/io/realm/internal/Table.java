--- conflicted
+++ resolved
@@ -568,19 +568,6 @@
         return columnIndex == getPrimaryKey();
     }
 
-<<<<<<< HEAD
-    public TableView getSortedView(long columnIndices[], Sort sortOrders[]) {
-        context.executeDelayedDisposal();
-        boolean[] nativeSortOrder = new boolean[sortOrders.length];
-        for (int i = 0; i < sortOrders.length; i++) {
-            nativeSortOrder[i] = sortOrders[i].getValue();
-        }
-        long nativeViewPtr = nativeGetSortedViewMulti(nativePtr, columnIndices, nativeSortOrder);
-        return new TableView(this.context, this, nativeViewPtr);
-    }
-
-=======
->>>>>>> dd82a500
     /**
      * Returns the column index for the primary key.
      *
