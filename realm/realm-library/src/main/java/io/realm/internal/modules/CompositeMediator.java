--- conflicted
+++ resolved
@@ -61,18 +61,14 @@
     }
 
     @Override
-<<<<<<< HEAD
-    public Table createTable(RealmProxyMediator rootMediator, Class<? extends RealmModel> clazz,
-                             SharedRealm sharedRealm) {
-=======
     public RealmObjectSchema createRealmObjectSchema(Class<? extends RealmModel> clazz, RealmSchema schema) {
         RealmProxyMediator mediator = getMediator(clazz);
         return mediator.createRealmObjectSchema(clazz, schema);
     }
 
     @Override
-    public Table createTable(Class<? extends RealmModel> clazz, SharedRealm sharedRealm) {
->>>>>>> c4f68035
+    public Table createTable(RealmProxyMediator rootMediator, Class<? extends RealmModel> clazz,
+                             SharedRealm sharedRealm) {
         RealmProxyMediator mediator = getMediator(clazz);
         return mediator.createTable(rootMediator, clazz, sharedRealm);
     }
