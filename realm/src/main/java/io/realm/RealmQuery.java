--- conflicted
+++ resolved
@@ -74,11 +74,7 @@
         this.clazz = clazz;
         this.table = realm.getTable(clazz);
         this.query = table.where();
-<<<<<<< HEAD
-        this.columns = realm.getColumnIndices().get(clazz.getSimpleName());
-=======
-        this.columns = Realm.columnIndices.getClassFields(clazz);
->>>>>>> 151eb5a7
+        this.columns = Realm.getColumnIndices().getClassFields(clazz);
     }
 
     /**
@@ -93,11 +89,7 @@
         this.clazz = clazz;
         this.table = realm.getTable(clazz);
         this.query = realmList.getTable().where();
-<<<<<<< HEAD
-        this.columns = realm.getColumnIndices().get(clazz.getSimpleName());
-=======
-        this.columns = Realm.columnIndices.getClassFields(clazz);
->>>>>>> 151eb5a7
+        this.columns = Realm.getColumnIndices().getClassFields(clazz);
     }
 
     RealmQuery(Realm realm, LinkView view, Class<E> clazz) {
@@ -106,11 +98,7 @@
         this.query = view.where();
         this.view = view;
         this.table = realm.getTable(clazz);
-<<<<<<< HEAD
-        this.columns = realm.getColumnIndices().get(clazz.getSimpleName());
-=======
-        this.columns = Realm.columnIndices.getClassFields(clazz);
->>>>>>> 151eb5a7
+        this.columns = Realm.getColumnIndices().getClassFields(clazz);
     }
 
     private boolean containsDot(String s) {
