--- conflicted
+++ resolved
@@ -16,12 +16,8 @@
     public static Table getTable() {
         Group g = new Group();
     	Table t = g.getTable("testTable");
-<<<<<<< HEAD
     	t.addColumn(ColumnType.STRING, "test");
     	g.close();
-=======
-    	t.addColumn(ColumnType.ColumnTypeString, "test");
->>>>>>> a63c88c2
     	
     	return t;
     }
