package com.tightdb.experiment;

import com.tightdb.ColumnType;
import com.tightdb.Group;
import com.tightdb.Mixed;
import com.tightdb.Table;
import static org.testng.AssertJUnit.*;
import org.testng.annotations.Test;

import java.util.Date;

public class GroupToStringTest {

    @Test
    public void groupToString() {

        Group group = new Group();

        Table table = group.getTable("testTable");
<<<<<<< HEAD

        table.addColumn(ColumnType.BINARY, "binary");     // 0
        table.addColumn(ColumnType.BOOLEAN, "boolean");   // 1
        table.addColumn(ColumnType.DATE, "date");         // 2
        table.addColumn(ColumnType.DOUBLE, "double");     // 3
        table.addColumn(ColumnType.FLOAT, "float");       // 4
        table.addColumn(ColumnType.INTEGER, "long");      // 5
        table.addColumn(ColumnType.MIXED, "mixed");       // 6
        table.addColumn(ColumnType.STRING, "string");     // 7
        table.addColumn(ColumnType.TABLE, "table");       // 8

        table.add(new byte[] {0,2,3}, true, new Date(0), 123D, 123F, 123, new Mixed(123), "TestString", null);

        assertEquals("     tables     rows  \n" +
                     "   0 testTable  1     \n", group.toString());
=======
        table.addColumn(ColumnType.ColumnTypeBool, "boolean");
        table.add(true);
        Table table2 = group.getTable("another-table");
        table2.addColumn(ColumnType.ColumnTypeBool, "boolean");
        table2.add(true);

        assertEquals("     tables        rows  \n" +
                     "   0 testTable     1     \n" +  
                     "   1 another-table 1     \n", group.toString());
>>>>>>> 5238a259
    }

    @Test
    public void groupToJson() {

        Group group = new Group();

        Table table = group.getTable("testTable");

<<<<<<< HEAD
        table.addColumn(ColumnType.BINARY, "binary");     // 0
        table.addColumn(ColumnType.BOOLEAN, "boolean");   // 1
        table.addColumn(ColumnType.DATE, "date");         // 2
        table.addColumn(ColumnType.DOUBLE, "double");     // 3
        table.addColumn(ColumnType.FLOAT, "float");       // 4
        table.addColumn(ColumnType.INTEGER, "long");      // 5
        table.addColumn(ColumnType.MIXED, "mixed");       // 6
        table.addColumn(ColumnType.STRING, "string");     // 7
        table.addColumn(ColumnType.TABLE, "table");       // 8

        table.add(new byte[] {0,2,3}, true, new Date(0), 123D, 123F, 123, new Mixed(123), "TestString", null);
=======
        table.addColumn(ColumnType.ColumnTypeBinary, "binary");     // 0
        table.addColumn(ColumnType.ColumnTypeBool, "boolean");      // 1
        table.addColumn(ColumnType.ColumnTypeDate, "date");         // 2
        table.addColumn(ColumnType.ColumnTypeInt, "long");          // 3
        table.addColumn(ColumnType.ColumnTypeMixed, "mixed");       // 4
        table.addColumn(ColumnType.ColumnTypeString, "string");     // 5
        table.addColumn(ColumnType.ColumnTypeTable, "table");       // 6
>>>>>>> 5238a259

        table.add(new byte[] {0,2,3}, true, new Date(0), 123, new Mixed(123), "TestString", null);

        assertEquals("{\"testTable\":[{\"binary\":\"000203\",\"boolean\":true,\"date\":\"1970-01-01 00:00:00\",\"long\":123,\"mixed\":123,\"string\":\"TestString\",\"table\":[]}]}", group.toJson());    	
    }



}<|MERGE_RESOLUTION|>--- conflicted
+++ resolved
@@ -17,23 +17,6 @@
         Group group = new Group();
 
         Table table = group.getTable("testTable");
-<<<<<<< HEAD
-
-        table.addColumn(ColumnType.BINARY, "binary");     // 0
-        table.addColumn(ColumnType.BOOLEAN, "boolean");   // 1
-        table.addColumn(ColumnType.DATE, "date");         // 2
-        table.addColumn(ColumnType.DOUBLE, "double");     // 3
-        table.addColumn(ColumnType.FLOAT, "float");       // 4
-        table.addColumn(ColumnType.INTEGER, "long");      // 5
-        table.addColumn(ColumnType.MIXED, "mixed");       // 6
-        table.addColumn(ColumnType.STRING, "string");     // 7
-        table.addColumn(ColumnType.TABLE, "table");       // 8
-
-        table.add(new byte[] {0,2,3}, true, new Date(0), 123D, 123F, 123, new Mixed(123), "TestString", null);
-
-        assertEquals("     tables     rows  \n" +
-                     "   0 testTable  1     \n", group.toString());
-=======
         table.addColumn(ColumnType.ColumnTypeBool, "boolean");
         table.add(true);
         Table table2 = group.getTable("another-table");
@@ -43,7 +26,6 @@
         assertEquals("     tables        rows  \n" +
                      "   0 testTable     1     \n" +  
                      "   1 another-table 1     \n", group.toString());
->>>>>>> 5238a259
     }
 
     @Test
@@ -53,27 +35,13 @@
 
         Table table = group.getTable("testTable");
 
-<<<<<<< HEAD
         table.addColumn(ColumnType.BINARY, "binary");     // 0
         table.addColumn(ColumnType.BOOLEAN, "boolean");   // 1
         table.addColumn(ColumnType.DATE, "date");         // 2
-        table.addColumn(ColumnType.DOUBLE, "double");     // 3
-        table.addColumn(ColumnType.FLOAT, "float");       // 4
         table.addColumn(ColumnType.INTEGER, "long");      // 5
         table.addColumn(ColumnType.MIXED, "mixed");       // 6
         table.addColumn(ColumnType.STRING, "string");     // 7
         table.addColumn(ColumnType.TABLE, "table");       // 8
-
-        table.add(new byte[] {0,2,3}, true, new Date(0), 123D, 123F, 123, new Mixed(123), "TestString", null);
-=======
-        table.addColumn(ColumnType.ColumnTypeBinary, "binary");     // 0
-        table.addColumn(ColumnType.ColumnTypeBool, "boolean");      // 1
-        table.addColumn(ColumnType.ColumnTypeDate, "date");         // 2
-        table.addColumn(ColumnType.ColumnTypeInt, "long");          // 3
-        table.addColumn(ColumnType.ColumnTypeMixed, "mixed");       // 4
-        table.addColumn(ColumnType.ColumnTypeString, "string");     // 5
-        table.addColumn(ColumnType.ColumnTypeTable, "table");       // 6
->>>>>>> 5238a259
 
         table.add(new byte[] {0,2,3}, true, new Date(0), 123, new Mixed(123), "TestString", null);
 
