--- conflicted
+++ resolved
@@ -35,11 +35,7 @@
 JNIEXPORT jlong JNICALL Java_com_tightdb_TableView_nativeGetLong(
     JNIEnv* env, jobject, jlong nativeViewPtr, jlong columnIndex, jlong rowIndex)
 {
-<<<<<<< HEAD
-    if (!INDEX_AND_TYPE_VALID(env, TV(nativeViewPtr), columnIndex, rowIndex, type_Int))
-=======
     if (!TBL_AND_INDEX_AND_TYPE_VALID(env, TV(nativeViewPtr), columnIndex, rowIndex, type_Int))
->>>>>>> 4342dace
         return 0;
 
     return TV(nativeViewPtr)->get_int( S(columnIndex), S(rowIndex));
@@ -48,11 +44,7 @@
 JNIEXPORT jboolean JNICALL Java_com_tightdb_TableView_nativeGetBoolean(
     JNIEnv* env, jobject, jlong nativeViewPtr, jlong columnIndex, jlong rowIndex)
 {
-<<<<<<< HEAD
-    if (!INDEX_AND_TYPE_VALID(env, TV(nativeViewPtr), columnIndex, rowIndex, type_Bool))
-=======
     if (!TBL_AND_INDEX_AND_TYPE_VALID(env, TV(nativeViewPtr), columnIndex, rowIndex, type_Bool))
->>>>>>> 4342dace
         return 0;
 
     return TV(nativeViewPtr)->get_bool( S(columnIndex), S(rowIndex));
@@ -61,11 +53,7 @@
 JNIEXPORT jfloat JNICALL Java_com_tightdb_TableView_nativeGetFloat(
     JNIEnv* env, jobject, jlong nativeViewPtr, jlong columnIndex, jlong rowIndex)
 {
-<<<<<<< HEAD
-    if (!INDEX_AND_TYPE_VALID(env, TV(nativeViewPtr), columnIndex, rowIndex, type_Float))
-=======
     if (!TBL_AND_INDEX_AND_TYPE_VALID(env, TV(nativeViewPtr), columnIndex, rowIndex, type_Float))
->>>>>>> 4342dace
         return 0;
 
     return TV(nativeViewPtr)->get_float( S(columnIndex), S(rowIndex));
@@ -74,11 +62,7 @@
 JNIEXPORT jdouble JNICALL Java_com_tightdb_TableView_nativeGetDouble(
     JNIEnv* env, jobject, jlong nativeViewPtr, jlong columnIndex, jlong rowIndex)
 {
-<<<<<<< HEAD
-    if (!INDEX_AND_TYPE_VALID(env, TV(nativeViewPtr), columnIndex, rowIndex, type_Double))
-=======
     if (!TBL_AND_INDEX_AND_TYPE_VALID(env, TV(nativeViewPtr), columnIndex, rowIndex, type_Double))
->>>>>>> 4342dace
         return 0;
 
     return TV(nativeViewPtr)->get_double( S(columnIndex), S(rowIndex));
@@ -87,11 +71,7 @@
 JNIEXPORT jlong JNICALL Java_com_tightdb_TableView_nativeGetDateTimeValue(
     JNIEnv* env, jobject, jlong nativeViewPtr, jlong columnIndex, jlong rowIndex)
 {
-<<<<<<< HEAD
-    if (!INDEX_AND_TYPE_VALID(env, TV(nativeViewPtr), columnIndex, rowIndex, type_Date))
-=======
     if (!TBL_AND_INDEX_AND_TYPE_VALID(env, TV(nativeViewPtr), columnIndex, rowIndex, type_Date))
->>>>>>> 4342dace
         return 0;
 
     return TV(nativeViewPtr)->get_date( S(columnIndex), S(rowIndex)).get_date();
@@ -100,11 +80,7 @@
 JNIEXPORT jstring JNICALL Java_com_tightdb_TableView_nativeGetString(
     JNIEnv* env, jobject, jlong nativeViewPtr, jlong columnIndex, jlong rowIndex)
 {
-<<<<<<< HEAD
-    if (!INDEX_AND_TYPE_VALID(env, TV(nativeViewPtr), columnIndex, rowIndex, type_String))
-=======
     if (!TBL_AND_INDEX_AND_TYPE_VALID(env, TV(nativeViewPtr), columnIndex, rowIndex, type_String))
->>>>>>> 4342dace
         return NULL;
 
     return to_jstring(env, TV(nativeViewPtr)->get_string( S(columnIndex), S(rowIndex)));
@@ -113,11 +89,7 @@
 JNIEXPORT jobject JNICALL Java_com_tightdb_TableView_nativeGetBinary(
     JNIEnv* env, jobject, jlong nativeViewPtr, jlong columnIndex, jlong rowIndex)
 {
-<<<<<<< HEAD
-    if (!INDEX_AND_TYPE_VALID(env, TV(nativeViewPtr), columnIndex, rowIndex, type_Binary))
-=======
     if (!TBL_AND_INDEX_AND_TYPE_VALID(env, TV(nativeViewPtr), columnIndex, rowIndex, type_Binary))
->>>>>>> 4342dace
         return NULL;
 
     BinaryData bin = TV(nativeViewPtr)->get_binary( S(columnIndex), S(rowIndex));
@@ -127,11 +99,7 @@
 JNIEXPORT jbyteArray JNICALL Java_com_tightdb_TableView_nativeGetByteArray(
     JNIEnv* env, jobject, jlong nativeViewPtr, jlong columnIndex, jlong rowIndex)
 {
-<<<<<<< HEAD
-    if (!INDEX_AND_TYPE_VALID(env, TV(nativeViewPtr), columnIndex, rowIndex, type_Binary))
-=======
     if (!TBL_AND_INDEX_AND_TYPE_VALID(env, TV(nativeViewPtr), columnIndex, rowIndex, type_Binary))
->>>>>>> 4342dace
         return NULL;
 
     return tbl_GetByteArray<TableView>(env, nativeViewPtr, columnIndex, rowIndex);
@@ -140,11 +108,7 @@
 JNIEXPORT jint JNICALL Java_com_tightdb_TableView_nativeGetMixedType(
     JNIEnv* env, jobject, jlong nativeViewPtr, jlong columnIndex, jlong rowIndex)
 {
-<<<<<<< HEAD
-    if (!INDEX_AND_TYPE_VALID(env, TV(nativeViewPtr), columnIndex, rowIndex, type_Mixed)) 
-=======
     if (!TBL_AND_INDEX_AND_TYPE_VALID(env, TV(nativeViewPtr), columnIndex, rowIndex, type_Mixed)) 
->>>>>>> 4342dace
         return 0;
 
     DataType mixedType = TV(nativeViewPtr)->get_mixed_type( S(columnIndex), S(rowIndex));
@@ -154,11 +118,7 @@
 JNIEXPORT jobject JNICALL Java_com_tightdb_TableView_nativeGetMixed(
     JNIEnv* env, jobject, jlong nativeViewPtr, jlong columnIndex, jlong rowIndex)
 {
-<<<<<<< HEAD
-    if (!INDEX_AND_TYPE_VALID(env, TV(nativeViewPtr), columnIndex, rowIndex, type_Mixed)) 
-=======
     if (!TBL_AND_INDEX_AND_TYPE_VALID(env, TV(nativeViewPtr), columnIndex, rowIndex, type_Mixed)) 
->>>>>>> 4342dace
         return NULL;
 
     Mixed value = TV(nativeViewPtr)->get_mixed( S(columnIndex), S(rowIndex));
@@ -168,11 +128,7 @@
 JNIEXPORT jlong JNICALL Java_com_tightdb_TableView_nativeGetSubTableSize(
     JNIEnv* env, jobject, jlong nativeViewPtr, jlong columnIndex, jlong rowIndex)
 {
-<<<<<<< HEAD
-    if (!INDEX_AND_TYPE_VALID(env, TV(nativeViewPtr), columnIndex, rowIndex, type_Table)) 
-=======
     if (!TBL_AND_INDEX_AND_TYPE_VALID(env, TV(nativeViewPtr), columnIndex, rowIndex, type_Table)) 
->>>>>>> 4342dace
         return 0;
 
     return TV(nativeViewPtr)->get_subtable_size( S(columnIndex), S(rowIndex));
@@ -181,11 +137,7 @@
 JNIEXPORT jlong JNICALL Java_com_tightdb_TableView_nativeGetSubTable(
     JNIEnv* env, jobject, jlong nativeViewPtr, jlong columnIndex, jlong rowIndex)
 {
-<<<<<<< HEAD
-    if (!INDEX_AND_TYPE_VALID_MIXED(env, TV(nativeViewPtr), columnIndex, rowIndex, type_Table)) 
-=======
     if (!TBL_AND_INDEX_AND_TYPE_VALID_MIXED(env, TV(nativeViewPtr), columnIndex, rowIndex, type_Table)) 
->>>>>>> 4342dace
         return 0;
 
     Table* pSubTable = LangBindHelper::get_subtable_ptr(TV(nativeViewPtr), S(columnIndex), S(rowIndex));
@@ -197,11 +149,7 @@
 JNIEXPORT void JNICALL Java_com_tightdb_TableView_nativeSetLong(
     JNIEnv* env, jobject, jlong nativeViewPtr, jlong columnIndex, jlong rowIndex, jlong value)
 {
-<<<<<<< HEAD
-    if (!INDEX_AND_TYPE_VALID(env, TV(nativeViewPtr), columnIndex, rowIndex, type_Int)) 
-=======
     if (!TBL_AND_INDEX_AND_TYPE_VALID(env, TV(nativeViewPtr), columnIndex, rowIndex, type_Int)) 
->>>>>>> 4342dace
         return;
 
     TV(nativeViewPtr)->set_int( S(columnIndex), S(rowIndex), value);
@@ -210,11 +158,7 @@
 JNIEXPORT void JNICALL Java_com_tightdb_TableView_nativeSetBoolean(
     JNIEnv* env, jobject, jlong nativeViewPtr, jlong columnIndex, jlong rowIndex, jboolean value)
 {
-<<<<<<< HEAD
-    if (!INDEX_AND_TYPE_VALID(env, TV(nativeViewPtr), columnIndex, rowIndex, type_Bool))
-=======
     if (!TBL_AND_INDEX_AND_TYPE_VALID(env, TV(nativeViewPtr), columnIndex, rowIndex, type_Bool))
->>>>>>> 4342dace
         return;
 
     TV(nativeViewPtr)->set_bool( S(columnIndex), S(rowIndex), value != 0 ? true : false);
@@ -223,11 +167,7 @@
 JNIEXPORT void JNICALL Java_com_tightdb_TableView_nativeSetFloat(
     JNIEnv* env, jobject, jlong nativeViewPtr, jlong columnIndex, jlong rowIndex, jfloat value)
 {
-<<<<<<< HEAD
-    if (!INDEX_AND_TYPE_VALID(env, TV(nativeViewPtr), columnIndex, rowIndex, type_Float))
-=======
     if (!TBL_AND_INDEX_AND_TYPE_VALID(env, TV(nativeViewPtr), columnIndex, rowIndex, type_Float))
->>>>>>> 4342dace
         return;
 
     TV(nativeViewPtr)->set_float( S(columnIndex), S(rowIndex), value);
@@ -236,11 +176,7 @@
 JNIEXPORT void JNICALL Java_com_tightdb_TableView_nativeSetDouble(
     JNIEnv* env, jobject, jlong nativeViewPtr, jlong columnIndex, jlong rowIndex, jdouble value)
 {
-<<<<<<< HEAD
-    if (!INDEX_AND_TYPE_VALID(env, TV(nativeViewPtr), columnIndex, rowIndex, type_Double)) 
-=======
     if (!TBL_AND_INDEX_AND_TYPE_VALID(env, TV(nativeViewPtr), columnIndex, rowIndex, type_Double)) 
->>>>>>> 4342dace
         return;
 
     TV(nativeViewPtr)->set_double( S(columnIndex), S(rowIndex), value);
@@ -249,11 +185,7 @@
 JNIEXPORT void JNICALL Java_com_tightdb_TableView_nativeSetDateTimeValue(
     JNIEnv* env, jobject, jlong nativeViewPtr, jlong columnIndex, jlong rowIndex, jlong dateTimeValue)
 {
-<<<<<<< HEAD
-    if (!INDEX_AND_TYPE_VALID(env, TV(nativeViewPtr), columnIndex, rowIndex, type_Date)) 
-=======
     if (!TBL_AND_INDEX_AND_TYPE_VALID(env, TV(nativeViewPtr), columnIndex, rowIndex, type_Date)) 
->>>>>>> 4342dace
         return;
 
     TV(nativeViewPtr)->set_date( S(columnIndex), S(rowIndex), dateTimeValue);
@@ -262,11 +194,7 @@
 JNIEXPORT void JNICALL Java_com_tightdb_TableView_nativeSetString(
     JNIEnv* env, jobject, jlong nativeViewPtr, jlong columnIndex, jlong rowIndex, jstring value)
 {
-<<<<<<< HEAD
-    if (!INDEX_AND_TYPE_VALID(env, TV(nativeViewPtr), columnIndex, rowIndex, type_String)) 
-=======
     if (!TBL_AND_INDEX_AND_TYPE_VALID(env, TV(nativeViewPtr), columnIndex, rowIndex, type_String)) 
->>>>>>> 4342dace
         return;
 
     JStringAccessor value2(env, value);
@@ -278,11 +206,7 @@
 JNIEXPORT void JNICALL Java_com_tightdb_TableView_nativeSetBinary(
     JNIEnv* env, jobject, jlong nativeViewPtr, jlong columnIndex, jlong rowIndex, jobject byteBuffer)
 {
-<<<<<<< HEAD
-    if (!INDEX_AND_TYPE_VALID(env, TV(nativeViewPtr), columnIndex, rowIndex, type_Binary)) 
-=======
     if (!TBL_AND_INDEX_AND_TYPE_VALID(env, TV(nativeViewPtr), columnIndex, rowIndex, type_Binary)) 
->>>>>>> 4342dace
         return;
 
     tbl_nativeDoBinary(&TableView::set_binary, TV(nativeViewPtr), env, columnIndex, rowIndex, byteBuffer);
@@ -291,11 +215,7 @@
 JNIEXPORT void JNICALL Java_com_tightdb_TableView_nativeSetByteArray(
     JNIEnv* env, jobject, jlong nativeViewPtr, jlong columnIndex, jlong rowIndex, jbyteArray byteArray)
 {
-<<<<<<< HEAD
-    if (!INDEX_AND_TYPE_VALID(env, TV(nativeViewPtr), columnIndex, rowIndex, type_Binary)) 
-=======
     if (!TBL_AND_INDEX_AND_TYPE_VALID(env, TV(nativeViewPtr), columnIndex, rowIndex, type_Binary)) 
->>>>>>> 4342dace
         return;
 
     tbl_nativeDoByteArray(&TableView::set_binary, TV(nativeViewPtr), env, columnIndex, rowIndex, byteArray);
@@ -304,11 +224,7 @@
 JNIEXPORT void JNICALL Java_com_tightdb_TableView_nativeSetMixed(
     JNIEnv* env, jobject, jlong nativeViewPtr, jlong columnIndex, jlong rowIndex, jobject jMixedValue)
 {
-<<<<<<< HEAD
-    if (!INDEX_VALID(env, TV(nativeViewPtr), columnIndex, rowIndex)) 
-=======
     if (!TBL_AND_INDEX_VALID(env, TV(nativeViewPtr), columnIndex, rowIndex)) 
->>>>>>> 4342dace
         return;
 
     tbl_nativeDoMixed(&TableView::set_mixed, TV(nativeViewPtr), env, columnIndex, rowIndex, jMixedValue);
@@ -318,11 +234,7 @@
 JNIEXPORT void JNICALL Java_com_tightdb_TableView_nativeAddInt(
     JNIEnv* env, jobject, jlong nativeViewPtr, jlong columnIndex, jlong value)
 {
-<<<<<<< HEAD
-    if (!COL_INDEX_VALID(env, TV(nativeViewPtr), columnIndex))
-=======
     if (!TBL_AND_COL_INDEX_VALID(env, TV(nativeViewPtr), columnIndex))
->>>>>>> 4342dace
         return;
 
     TV(nativeViewPtr)->add_int( S(columnIndex), value);
@@ -340,11 +252,7 @@
 JNIEXPORT void JNICALL Java_com_tightdb_TableView_nativeRemoveRow(
     JNIEnv* env, jobject, jlong nativeViewPtr, jlong rowIndex)
 {
-<<<<<<< HEAD
-    if (!ROW_INDEX_VALID(env, TV(nativeViewPtr), rowIndex)) 
-=======
     if (!TBL_AND_ROW_INDEX_VALID(env, TV(nativeViewPtr), rowIndex)) 
->>>>>>> 4342dace
         return;
 
     TV(nativeViewPtr)->remove( S(rowIndex));
@@ -355,11 +263,7 @@
 JNIEXPORT jlong JNICALL Java_com_tightdb_TableView_nativeFindFirstInt(
     JNIEnv* env, jobject, jlong nativeViewPtr, jlong columnIndex, jlong value)
 {
-<<<<<<< HEAD
-    if (!COL_INDEX_AND_TYPE_VALID(env, TV(nativeViewPtr), columnIndex, type_Int)) 
-=======
     if (!TBL_AND_COL_INDEX_AND_TYPE_VALID(env, TV(nativeViewPtr), columnIndex, type_Int)) 
->>>>>>> 4342dace
         return 0;
 
     return static_cast<jlong>(TV(nativeViewPtr)->find_first_int( S(columnIndex), value));
@@ -368,11 +272,7 @@
 JNIEXPORT jlong JNICALL Java_com_tightdb_TableView_nativeFindFirstBool(
     JNIEnv* env, jobject, jlong nativeViewPtr, jlong columnIndex, jboolean value)
 {
-<<<<<<< HEAD
-    if (!COL_INDEX_AND_TYPE_VALID(env, TV(nativeViewPtr), columnIndex, type_Bool))
-=======
     if (!TBL_AND_COL_INDEX_AND_TYPE_VALID(env, TV(nativeViewPtr), columnIndex, type_Bool))
->>>>>>> 4342dace
         return false;
 
     return TV(nativeViewPtr)->find_first_bool( S(columnIndex), value != 0 ? true : false);
@@ -381,11 +281,7 @@
 JNIEXPORT jlong JNICALL Java_com_tightdb_TableView_nativeFindFirstFloat(
     JNIEnv* env, jobject, jlong nativeViewPtr, jlong columnIndex, jfloat value)
 {
-<<<<<<< HEAD
-    if (!COL_INDEX_AND_TYPE_VALID(env, TV(nativeViewPtr), columnIndex, type_Float))
-=======
     if (!TBL_AND_COL_INDEX_AND_TYPE_VALID(env, TV(nativeViewPtr), columnIndex, type_Float))
->>>>>>> 4342dace
         return 0;
 
     return static_cast<jlong>(TV(nativeViewPtr)->find_first_float( S(columnIndex), value));
@@ -394,11 +290,7 @@
 JNIEXPORT jlong JNICALL Java_com_tightdb_TableView_nativeFindFirstDouble(
     JNIEnv* env, jobject, jlong nativeViewPtr, jlong columnIndex, jdouble value)
 {
-<<<<<<< HEAD
-    if (!COL_INDEX_AND_TYPE_VALID(env, TV(nativeViewPtr), columnIndex, type_Double))
-=======
     if (!TBL_AND_COL_INDEX_AND_TYPE_VALID(env, TV(nativeViewPtr), columnIndex, type_Double))
->>>>>>> 4342dace
         return 0;
 
     return static_cast<jlong>(TV(nativeViewPtr)->find_first_double( S(columnIndex), value));
@@ -407,11 +299,7 @@
 JNIEXPORT jlong JNICALL Java_com_tightdb_TableView_nativeFindFirstDate(
     JNIEnv* env, jobject, jlong nativeViewPtr, jlong columnIndex, jlong dateTimeValue)
 {
-<<<<<<< HEAD
-    if (!COL_INDEX_AND_TYPE_VALID(env, TV(nativeViewPtr), columnIndex, type_Date))
-=======
     if (!TBL_AND_COL_INDEX_AND_TYPE_VALID(env, TV(nativeViewPtr), columnIndex, type_Date))
->>>>>>> 4342dace
         return 0;
 
     return TV(nativeViewPtr)->find_first_date( S(columnIndex), (time_t)dateTimeValue);
@@ -420,11 +308,7 @@
 JNIEXPORT jlong JNICALL Java_com_tightdb_TableView_nativeFindFirstString(
     JNIEnv* env, jobject, jlong nativeViewPtr, jlong columnIndex, jstring value)
 {
-<<<<<<< HEAD
-    if (!COL_INDEX_AND_TYPE_VALID(env, TV(nativeViewPtr), columnIndex, type_String))
-=======
     if (!TBL_AND_COL_INDEX_AND_TYPE_VALID(env, TV(nativeViewPtr), columnIndex, type_String))
->>>>>>> 4342dace
         return 0;
 
     JStringAccessor value2(env, value);
@@ -440,11 +324,7 @@
 JNIEXPORT jlong JNICALL Java_com_tightdb_TableView_nativeFindAllInt(
     JNIEnv* env, jobject, jlong nativeViewPtr, jlong columnIndex, jlong value)
 {
-<<<<<<< HEAD
-    if (!COL_INDEX_AND_TYPE_VALID(env, TV(nativeViewPtr), columnIndex, type_Int))
-=======
     if (!TBL_AND_COL_INDEX_AND_TYPE_VALID(env, TV(nativeViewPtr), columnIndex, type_Int))
->>>>>>> 4342dace
         return 0;
 
     TableView* pResultView = new TableView( TV(nativeViewPtr)->find_all_int( S(columnIndex), value) );
@@ -454,11 +334,7 @@
 JNIEXPORT jlong JNICALL Java_com_tightdb_TableView_nativeFindAllBool(
     JNIEnv* env, jobject, jlong nativeViewPtr, jlong columnIndex, jboolean value)
 {
-<<<<<<< HEAD
-    if (!COL_INDEX_AND_TYPE_VALID(env, TV(nativeViewPtr), columnIndex, type_Bool))
-=======
     if (!TBL_AND_COL_INDEX_AND_TYPE_VALID(env, TV(nativeViewPtr), columnIndex, type_Bool))
->>>>>>> 4342dace
         return 0;
 
     TableView* pResultView = new TableView( TV(nativeViewPtr)->find_all_bool( S(columnIndex),
@@ -469,11 +345,7 @@
 JNIEXPORT jlong JNICALL Java_com_tightdb_TableView_nativeFindAllFloat(
     JNIEnv* env, jobject, jlong nativeViewPtr, jlong columnIndex, jfloat value)
 {
-<<<<<<< HEAD
-    if (!COL_INDEX_AND_TYPE_VALID(env, TV(nativeViewPtr), columnIndex, type_Float))
-=======
     if (!TBL_AND_COL_INDEX_AND_TYPE_VALID(env, TV(nativeViewPtr), columnIndex, type_Float))
->>>>>>> 4342dace
         return 0;
 
     TableView* pResultView = new TableView( TV(nativeViewPtr)->find_all_float( S(columnIndex), value) );
@@ -483,11 +355,7 @@
 JNIEXPORT jlong JNICALL Java_com_tightdb_TableView_nativeFindAllDouble(
     JNIEnv* env, jobject, jlong nativeViewPtr, jlong columnIndex, jdouble value)
 {
-<<<<<<< HEAD
-    if (!COL_INDEX_AND_TYPE_VALID(env, TV(nativeViewPtr), columnIndex, type_Double))
-=======
     if (!TBL_AND_COL_INDEX_AND_TYPE_VALID(env, TV(nativeViewPtr), columnIndex, type_Double))
->>>>>>> 4342dace
         return 0;
 
     TableView* pResultView = new TableView( TV(nativeViewPtr)->find_all_double( S(columnIndex), value) );
@@ -497,11 +365,7 @@
 JNIEXPORT jlong JNICALL Java_com_tightdb_TableView_nativeFindAllDate(
     JNIEnv* env, jobject, jlong nativeViewPtr, jlong columnIndex, jlong dateTimeValue)
 {
-<<<<<<< HEAD
-    if (!COL_INDEX_AND_TYPE_VALID(env, TV(nativeViewPtr), columnIndex, type_Date))
-=======
     if (!TBL_AND_COL_INDEX_AND_TYPE_VALID(env, TV(nativeViewPtr), columnIndex, type_Date))
->>>>>>> 4342dace
         return 0;
 
     TableView* pResultView = new TableView( TV(nativeViewPtr)->find_all_date( S(columnIndex),
@@ -513,11 +377,7 @@
     JNIEnv* env, jobject, jlong nativeViewPtr, jlong columnIndex, jstring value)
 {
 
-<<<<<<< HEAD
-    if (!COL_INDEX_AND_TYPE_VALID(env, TV(nativeViewPtr), columnIndex, type_String))
-=======
     if (!TBL_AND_COL_INDEX_AND_TYPE_VALID(env, TV(nativeViewPtr), columnIndex, type_String))
->>>>>>> 4342dace
         return 0;
 
     JStringAccessor value2(env, value);
@@ -535,11 +395,7 @@
 JNIEXPORT jlong JNICALL Java_com_tightdb_TableView_nativeSum(
     JNIEnv* env, jobject, jlong nativeViewPtr, jlong columnIndex)
 {
-<<<<<<< HEAD
-    if (!COL_INDEX_AND_TYPE_VALID(env, TV(nativeViewPtr), columnIndex, type_Int))
-=======
     if (!TBL_AND_COL_INDEX_AND_TYPE_VALID(env, TV(nativeViewPtr), columnIndex, type_Int))
->>>>>>> 4342dace
         return 0;
 
     return TV(nativeViewPtr)->sum( S(columnIndex));
@@ -548,11 +404,7 @@
 JNIEXPORT jdouble JNICALL Java_com_tightdb_TableView_nativeAverage(
     JNIEnv* env, jobject, jlong nativeViewPtr, jlong columnIndex)
 {
-<<<<<<< HEAD
-    if (!COL_INDEX_AND_TYPE_VALID(env, TV(nativeViewPtr), columnIndex, type_Int))
-=======
     if (!TBL_AND_COL_INDEX_AND_TYPE_VALID(env, TV(nativeViewPtr), columnIndex, type_Int))
->>>>>>> 4342dace
         return 0;
 
     // FIXME: Add support for native Average
@@ -562,11 +414,7 @@
 JNIEXPORT jlong JNICALL Java_com_tightdb_TableView_nativeMaximum(
     JNIEnv* env, jobject, jlong nativeViewPtr, jlong columnIndex)
 {
-<<<<<<< HEAD
-    if (!COL_INDEX_AND_TYPE_VALID(env, TV(nativeViewPtr), columnIndex, type_Int))
-=======
     if (!TBL_AND_COL_INDEX_AND_TYPE_VALID(env, TV(nativeViewPtr), columnIndex, type_Int))
->>>>>>> 4342dace
         return 0;
 
     return TV(nativeViewPtr)->maximum( S(columnIndex));
@@ -575,11 +423,7 @@
 JNIEXPORT jlong JNICALL Java_com_tightdb_TableView_nativeMinimum(
     JNIEnv* env, jobject, jlong nativeViewPtr, jlong columnIndex)
 {
-<<<<<<< HEAD
-    if (!COL_INDEX_AND_TYPE_VALID(env, TV(nativeViewPtr), columnIndex, type_Int))
-=======
     if (!TBL_AND_COL_INDEX_AND_TYPE_VALID(env, TV(nativeViewPtr), columnIndex, type_Int))
->>>>>>> 4342dace
         return 0;
 
     return TV(nativeViewPtr)->minimum( S(columnIndex));
@@ -590,11 +434,7 @@
 JNIEXPORT jdouble JNICALL Java_com_tightdb_TableView_nativeSumFloat(
     JNIEnv* env, jobject, jlong nativeViewPtr, jlong columnIndex)
 {
-<<<<<<< HEAD
-    if (!COL_INDEX_AND_TYPE_VALID(env, TV(nativeViewPtr), columnIndex, type_Float))
-=======
     if (!TBL_AND_COL_INDEX_AND_TYPE_VALID(env, TV(nativeViewPtr), columnIndex, type_Float))
->>>>>>> 4342dace
         return 0;
 
     return TV(nativeViewPtr)->sum_float( S(columnIndex));
@@ -603,11 +443,7 @@
 JNIEXPORT jdouble JNICALL Java_com_tightdb_TableView_nativeAverageFloat(
     JNIEnv* env, jobject, jlong nativeViewPtr, jlong columnIndex)
 {
-<<<<<<< HEAD
-    if (!COL_INDEX_AND_TYPE_VALID(env, TV(nativeViewPtr), columnIndex, type_Float))
-=======
     if (!TBL_AND_COL_INDEX_AND_TYPE_VALID(env, TV(nativeViewPtr), columnIndex, type_Float))
->>>>>>> 4342dace
         return 0;
 
     // FIXME: Add support for native Average
@@ -617,11 +453,7 @@
 JNIEXPORT jfloat JNICALL Java_com_tightdb_TableView_nativeMaximumFloat(
     JNIEnv* env, jobject, jlong nativeViewPtr, jlong columnIndex)
 {
-<<<<<<< HEAD
-    if (!COL_INDEX_AND_TYPE_VALID(env, TV(nativeViewPtr), columnIndex, type_Float))
-=======
     if (!TBL_AND_COL_INDEX_AND_TYPE_VALID(env, TV(nativeViewPtr), columnIndex, type_Float))
->>>>>>> 4342dace
         return 0;
 
     return TV(nativeViewPtr)->maximum_float( S(columnIndex));
@@ -630,11 +462,7 @@
 JNIEXPORT jfloat JNICALL Java_com_tightdb_TableView_nativeMinimumFloat(
     JNIEnv* env, jobject, jlong nativeViewPtr, jlong columnIndex)
 {
-<<<<<<< HEAD
-    if (!COL_INDEX_AND_TYPE_VALID(env, TV(nativeViewPtr), columnIndex, type_Float))
-=======
     if (!TBL_AND_COL_INDEX_AND_TYPE_VALID(env, TV(nativeViewPtr), columnIndex, type_Float))
->>>>>>> 4342dace
         return 0;
 
     return TV(nativeViewPtr)->minimum_float( S(columnIndex));
@@ -645,11 +473,7 @@
 JNIEXPORT jdouble JNICALL Java_com_tightdb_TableView_nativeSumDouble(
     JNIEnv* env, jobject, jlong nativeViewPtr, jlong columnIndex)
 {
-<<<<<<< HEAD
-    if (!COL_INDEX_AND_TYPE_VALID(env, TV(nativeViewPtr), columnIndex, type_Double))
-=======
     if (!TBL_AND_COL_INDEX_AND_TYPE_VALID(env, TV(nativeViewPtr), columnIndex, type_Double))
->>>>>>> 4342dace
         return 0;
 
     return TV(nativeViewPtr)->sum_double( S(columnIndex));
@@ -658,11 +482,7 @@
 JNIEXPORT jdouble JNICALL Java_com_tightdb_TableView_nativeAverageDouble(
     JNIEnv* env, jobject, jlong nativeViewPtr, jlong columnIndex)
 {
-<<<<<<< HEAD
-    if (!COL_INDEX_AND_TYPE_VALID(env, TV(nativeViewPtr), columnIndex, type_Double))
-=======
     if (!TBL_AND_COL_INDEX_AND_TYPE_VALID(env, TV(nativeViewPtr), columnIndex, type_Double))
->>>>>>> 4342dace
         return 0;
 
     // FIXME: Add support for native Average
@@ -672,11 +492,7 @@
 JNIEXPORT jdouble JNICALL Java_com_tightdb_TableView_nativeMaximumDouble(
     JNIEnv* env, jobject, jlong nativeViewPtr, jlong columnIndex)
 {
-<<<<<<< HEAD
-    if (!COL_INDEX_AND_TYPE_VALID(env, TV(nativeViewPtr), columnIndex, type_Double))
-=======
     if (!TBL_AND_COL_INDEX_AND_TYPE_VALID(env, TV(nativeViewPtr), columnIndex, type_Double))
->>>>>>> 4342dace
         return 0;
 
     return TV(nativeViewPtr)->maximum_double( S(columnIndex));
@@ -685,11 +501,7 @@
 JNIEXPORT jdouble JNICALL Java_com_tightdb_TableView_nativeMinimumDouble(
     JNIEnv* env, jobject, jlong nativeViewPtr, jlong columnIndex)
 {
-<<<<<<< HEAD
-    if (!COL_INDEX_AND_TYPE_VALID(env, TV(nativeViewPtr), columnIndex, type_Double))
-=======
     if (!TBL_AND_COL_INDEX_AND_TYPE_VALID(env, TV(nativeViewPtr), columnIndex, type_Double))
->>>>>>> 4342dace
         return 0;
 
     return TV(nativeViewPtr)->minimum_double( S(columnIndex));
@@ -700,11 +512,7 @@
 JNIEXPORT void JNICALL Java_com_tightdb_TableView_nativeSort(
     JNIEnv* env, jobject, jlong nativeViewPtr, jlong columnIndex, jboolean ascending)
 {
-<<<<<<< HEAD
-    if (!COL_INDEX_VALID(env, TV(nativeViewPtr), columnIndex)) 
-=======
     if (!TBL_AND_COL_INDEX_VALID(env, TV(nativeViewPtr), columnIndex)) 
->>>>>>> 4342dace
         return;
     int colType = TV(nativeViewPtr)->get_column_type( S(columnIndex) );
     if (colType != type_Int && colType != type_Bool && colType != type_Date) {
