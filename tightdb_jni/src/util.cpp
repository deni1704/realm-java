--- conflicted
+++ resolved
@@ -153,13 +153,8 @@
         ThrowException(env, IllegalArgument, "ByteBuffer is invalid");
         return false;
     }
-<<<<<<< HEAD
     jlong size = env->GetDirectBufferCapacity(jByteBuffer);
-    if (size < 1) {
-=======
-    jlong len = env->GetDirectBufferCapacity(jByteBuffer);
-    if (len < 0) {
->>>>>>> b1954a04
+    if (size < 0) {
         ThrowException(env, IllegalArgument, "Can't get BufferCapacity.");
         return false;
     }
